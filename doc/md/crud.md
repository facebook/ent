--- conflicted
+++ resolved
@@ -263,9 +263,7 @@
 }
 ```
 
-<<<<<<< HEAD
-## Delete One
-=======
+
 Update an entity and return a partial of it.
 
 ```go
@@ -280,7 +278,6 @@
 ```
 
 ## Delete One 
->>>>>>> 0f7739d8
 
 Delete an entity.
 
