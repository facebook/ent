// Copyright 2019-present Facebook Inc. All rights reserved.
// This source code is licensed under the Apache 2.0 license found
// in the LICENSE file in the root directory of this source tree.

package field

import (
	"database/sql"
	"database/sql/driver"
	"errors"
	"fmt"
	"math"
	"reflect"
	"regexp"
	"sort"
	"time"

	"github.com/facebook/ent/schema"
)

// String returns a new Field with type string.
func String(name string) *stringBuilder {
	return &stringBuilder{&Descriptor{
		Name: name,
		Info: &TypeInfo{Type: TypeString},
	}}
}

// Text returns a new string field without limitation on the size.
// In MySQL, it is the "longtext" type, but in SQLite and Gremlin it has not effect.
func Text(name string) *stringBuilder {
	return &stringBuilder{&Descriptor{
		Name: name,
		Size: math.MaxInt32,
		Info: &TypeInfo{Type: TypeString},
	}}
}

// Bytes returns a new Field with type bytes/buffer.
// In MySQL and SQLite, it is the "BLOB" type, and it does not support for Gremlin.
func Bytes(name string) *bytesBuilder {
	return &bytesBuilder{&Descriptor{
		Name: name,
		Info: &TypeInfo{Type: TypeBytes, Nillable: true},
	}}
}

// Bool returns a new Field with type bool.
func Bool(name string) *boolBuilder {
	return &boolBuilder{&Descriptor{
		Name: name,
		Info: &TypeInfo{Type: TypeBool},
	}}
}

// Time returns a new Field with type timestamp.
func Time(name string) *timeBuilder {
	return &timeBuilder{&Descriptor{
		Name: name,
		Info: &TypeInfo{Type: TypeTime, PkgPath: "time"},
	}}
}

// JSON returns a new Field with type json that is serialized to the given object.
// For example:
//
//	field.JSON("dirs", []http.Dir{}).
//		Optional()
//
//
//	field.JSON("info", &Info{}).
//		Optional()
//
func JSON(name string, typ interface{}) *jsonBuilder {
	t := reflect.TypeOf(typ)
	info := &TypeInfo{
		Type:    TypeJSON,
		Ident:   t.String(),
		PkgPath: t.PkgPath(),
	}
	switch t.Kind() {
	case reflect.Slice, reflect.Array, reflect.Ptr, reflect.Map:
		info.Nillable = true
		info.PkgPath = pkgPath(t)
	}
	return &jsonBuilder{&Descriptor{
		Name: name,
		Info: info,
	}}
}

// Strings returns a new JSON Field with type []string.
func Strings(name string) *jsonBuilder {
	return JSON(name, []string{})
}

// Ints returns a new JSON Field with type []int.
func Ints(name string) *jsonBuilder {
	return JSON(name, []int{})
}

// Floats returns a new JSON Field with type []float.
func Floats(name string) *jsonBuilder {
	return JSON(name, []float64{})
}

// Enum returns a new Field with type enum. An example for defining enum is as follows:
//
//	field.Enum("state").
//		Values(
//			"on",
//			"off",
//		).
//		Default("on")
//
func Enum(name string) *enumBuilder {
	return &enumBuilder{&Descriptor{
		Name: name,
		Info: &TypeInfo{Type: TypeEnum},
	}}
}

// UUID returns a new Field with type UUID. An example for defining UUID field is as follows:
//
//	field.UUID("id", uuid.New())
//
func UUID(name string, typ driver.Valuer) *uuidBuilder {
	rt := reflect.TypeOf(typ)
	return &uuidBuilder{&Descriptor{
		Name: name,
		Info: &TypeInfo{
			Type:     TypeUUID,
			Nillable: true,
			Ident:    rt.String(),
			PkgPath:  rt.PkgPath(),
		},
	}}
}

// stringBuilder is the builder for string fields.
type stringBuilder struct {
	desc *Descriptor
}

// Unique makes the field unique within all vertices of this type.
func (b *stringBuilder) Unique() *stringBuilder {
	b.desc.Unique = true
	return b
}

// Sensitive fields not printable and not serializable.
func (b *stringBuilder) Sensitive() *stringBuilder {
	b.desc.Sensitive = true
	return b
}

// Match adds a regex matcher for this field. Operation fails if the regex fails.
func (b *stringBuilder) Match(re *regexp.Regexp) *stringBuilder {
	b.desc.Validators = append(b.desc.Validators, func(v string) error {
		if !re.MatchString(v) {
			return errors.New("value does not match validation")
		}
		return nil
	})
	return b
}

// MinLen adds a length validator for this field.
// Operation fails if the length of the string is less than the given value.
func (b *stringBuilder) MinLen(i int) *stringBuilder {
	b.desc.Validators = append(b.desc.Validators, func(v string) error {
		if len(v) < i {
			return errors.New("value is less than the required length")
		}
		return nil
	})
	return b
}

// NotEmpty adds a length validator for this field.
// Operation fails if the length of the string is zero.
func (b *stringBuilder) NotEmpty() *stringBuilder {
	return b.MinLen(1)
}

// MaxLen adds a length validator for this field.
// Operation fails if the length of the string is greater than the given value.
func (b *stringBuilder) MaxLen(i int) *stringBuilder {
	b.desc.Size = i
	b.desc.Validators = append(b.desc.Validators, func(v string) error {
		if len(v) > i {
			return errors.New("value is greater than the required length")
		}
		return nil
	})
	return b
}

// Validate adds a validator for this field. Operation fails if the validation fails.
func (b *stringBuilder) Validate(fn func(string) error) *stringBuilder {
	b.desc.Validators = append(b.desc.Validators, fn)
	return b
}

// Default sets the default value of the field.
func (b *stringBuilder) Default(s string) *stringBuilder {
	b.desc.Default = s
	return b
}

// Nillable indicates that this field is a nillable.
// Unlike "Optional" only fields, "Nillable" fields are pointers in the generated field.
func (b *stringBuilder) Nillable() *stringBuilder {
	b.desc.Nillable = true
	return b
}

// Optional indicates that this field is optional on create.
// Unlike edges, fields are required by default.
func (b *stringBuilder) Optional() *stringBuilder {
	b.desc.Optional = true
	return b
}

// Immutable indicates that this field cannot be updated.
func (b *stringBuilder) Immutable() *stringBuilder {
	b.desc.Immutable = true
	return b
}

// Comment sets the comment of the field.
func (b *stringBuilder) Comment(string) *stringBuilder {
	return b
}

// StructTag sets the struct tag of the field.
func (b *stringBuilder) StructTag(s string) *stringBuilder {
	b.desc.Tag = s
	return b
}

// StorageKey sets the storage key of the field.
// In SQL dialects is the column name and Gremlin is the property.
func (b *stringBuilder) StorageKey(key string) *stringBuilder {
	b.desc.StorageKey = key
	return b
}

// SchemaType overrides the default database type with a custom
// schema type (per dialect) for string.
//
//	field.String("name").
//		SchemaType(map[string]string{
//			dialect.MySQL:    "text",
//			dialect.Postgres: "varchar",
//		})
//
func (b *stringBuilder) SchemaType(types map[string]string) *stringBuilder {
	b.desc.SchemaType = types
	return b
}

// GoType overrides the default Go type with a custom one.
//
//	field.String("dir").
//		GoType(http.Dir("dir"))
//
func (b *stringBuilder) GoType(typ interface{}) *stringBuilder {
	b.desc.goType(typ, stringType)
	return b
}

// Annotations adds a list of annotations to the field object to be used by
// codegen extensions.
//
//	field.String("dir").
//		Annotations(entgql.Config{
//			Ordered: true,
//		})
//
func (b *stringBuilder) Annotations(annotations ...schema.Annotation) *stringBuilder {
	b.desc.Annotations = append(b.desc.Annotations, annotations...)
	return b
}

// Descriptor implements the ent.Field interface by returning its descriptor.
func (b *stringBuilder) Descriptor() *Descriptor {
	return b.desc
}

// timeBuilder is the builder for time fields.
type timeBuilder struct {
	desc *Descriptor
}

// Nillable indicates that this field is a nillable.
// Unlike "Optional" only fields, "Nillable" fields are pointers in the generated field.
func (b *timeBuilder) Nillable() *timeBuilder {
	b.desc.Nillable = true
	return b
}

// Optional indicates that this field is optional on create.
// Unlike edges, fields are required by default.
func (b *timeBuilder) Optional() *timeBuilder {
	b.desc.Optional = true
	return b
}

// Immutable indicates that this field cannot be updated.
func (b *timeBuilder) Immutable() *timeBuilder {
	b.desc.Immutable = true
	return b
}

// Comment sets the comment of the field.
func (b *timeBuilder) Comment(c string) *timeBuilder {
	return b
}

// StructTag sets the struct tag of the field.
func (b *timeBuilder) StructTag(s string) *timeBuilder {
	b.desc.Tag = s
	return b
}

// Default sets the function that is applied to set default value
// of the field on creation. For example:
//
//	field.Time("created_at").
//		Default(time.Now)
//
func (b *timeBuilder) Default(f func() time.Time) *timeBuilder {
	b.desc.Default = f
	return b
}

// UpdateDefault sets the function that is applied to set default value
// of the field on update. For example:
//
//	field.Time("updated_at").
//		Default(time.Now).
//		UpdateDefault(time.Now),
//
func (b *timeBuilder) UpdateDefault(f func() time.Time) *timeBuilder {
	b.desc.UpdateDefault = f
	return b
}

// StorageKey sets the storage key of the field.
// In SQL dialects is the column name and Gremlin is the property.
func (b *timeBuilder) StorageKey(key string) *timeBuilder {
	b.desc.StorageKey = key
	return b
}

// GoType overrides the default Go type with a custom one.
//
//	field.Time("deleted_at").
//		GoType(&sql.NullTime{})
//
func (b *timeBuilder) GoType(typ interface{}) *timeBuilder {
	b.desc.goType(typ, timeType)
	return b
}

// Annotations adds a list of annotations to the field object to be used by
// codegen extensions.
//
//	field.Time("deleted_at").
//		Annotations(entgql.Config{
//			Ordered: true,
//		})
//
func (b *timeBuilder) Annotations(annotations ...schema.Annotation) *timeBuilder {
	b.desc.Annotations = append(b.desc.Annotations, annotations...)
	return b
}

// Descriptor implements the ent.Field interface by returning its descriptor.
func (b *timeBuilder) Descriptor() *Descriptor {
	return b.desc
}

// SchemaType overrides the default database type with a custom
// schema type (per dialect) for time.
//
//	field.Time("created_at").
//		SchemaType(map[string]string{
//			dialect.MySQL:    "datetime",
//			dialect.Postgres: "time with time zone",
//		})
//
func (b *timeBuilder) SchemaType(types map[string]string) *timeBuilder {
	b.desc.SchemaType = types
	return b
}

// boolBuilder is the builder for boolean fields.
type boolBuilder struct {
	desc *Descriptor
}

// Default sets the default value of the field.
func (b *boolBuilder) Default(v bool) *boolBuilder {
	b.desc.Default = v
	return b
}

// Nillable indicates that this field is a nillable.
// Unlike "Optional" only fields, "Nillable" fields are pointers in the generated field.
func (b *boolBuilder) Nillable() *boolBuilder {
	b.desc.Nillable = true
	return b
}

// Optional indicates that this field is optional on create.
// Unlike edges, fields are required by default.
func (b *boolBuilder) Optional() *boolBuilder {
	b.desc.Optional = true
	return b
}

// Immutable indicates that this field cannot be updated.
func (b *boolBuilder) Immutable() *boolBuilder {
	b.desc.Immutable = true
	return b
}

// Comment sets the comment of the field.
func (b *boolBuilder) Comment(c string) *boolBuilder {
	return b
}

// StructTag sets the struct tag of the field.
func (b *boolBuilder) StructTag(s string) *boolBuilder {
	b.desc.Tag = s
	return b
}

// StorageKey sets the storage key of the field.
// In SQL dialects is the column name and Gremlin is the property.
func (b *boolBuilder) StorageKey(key string) *boolBuilder {
	b.desc.StorageKey = key
	return b
}

// GoType overrides the default Go type with a custom one.
//
//	field.Bool("deleted").
//		GoType(&sql.NullBool{})
//
func (b *boolBuilder) GoType(typ interface{}) *boolBuilder {
	b.desc.goType(typ, boolType)
	return b
}

// Annotations adds a list of annotations to the field object to be used by
// codegen extensions.
//
//	field.Bool("deleted").
//		Annotations(entgql.Config{
//			Ordered: true,
//		})
//
func (b *boolBuilder) Annotations(annotations ...schema.Annotation) *boolBuilder {
	b.desc.Annotations = append(b.desc.Annotations, annotations...)
	return b
}

// Descriptor implements the ent.Field interface by returning its descriptor.
func (b *boolBuilder) Descriptor() *Descriptor {
	return b.desc
}

// bytesBuilder is the builder for bytes fields.
type bytesBuilder struct {
	desc *Descriptor
}

// Default sets the default value of the field.
func (b *bytesBuilder) Default(v []byte) *bytesBuilder {
	b.desc.Default = v
	return b
}

// Nillable indicates that this field is a nillable.
// Unlike "Optional" only fields, "Nillable" fields are pointers in the generated field.
func (b *bytesBuilder) Nillable() *bytesBuilder {
	b.desc.Nillable = true
	return b
}

// Optional indicates that this field is optional on create.
// Unlike edges, fields are required by default.
func (b *bytesBuilder) Optional() *bytesBuilder {
	b.desc.Optional = true
	return b
}

// Immutable indicates that this field cannot be updated.
func (b *bytesBuilder) Immutable() *bytesBuilder {
	b.desc.Immutable = true
	return b
}

// Comment sets the comment of the field.
func (b *bytesBuilder) Comment(string) *bytesBuilder {
	return b
}

// StructTag sets the struct tag of the field.
func (b *bytesBuilder) StructTag(s string) *bytesBuilder {
	b.desc.Tag = s
	return b
}

// MaxLen sets the max-length of the bytes type in the database.
// In MySQL, this affects the BLOB type (tiny 2^8-1, regular 2^16-1, medium 2^24-1, long 2^32-1).
// In SQLite, it does not have any effect on the type size, which is default to 1B bytes.
func (b *bytesBuilder) MaxLen(i int) *bytesBuilder {
	b.desc.Size = i
	return b
}

// StorageKey sets the storage key of the field.
// In SQL dialects is the column name and Gremlin is the property.
func (b *bytesBuilder) StorageKey(key string) *bytesBuilder {
	b.desc.StorageKey = key
	return b
}

// GoType overrides the default Go type with a custom one.
//
//	field.Bytes("ip").
//		GoType(net.IP("127.0.0.1"))
//
func (b *bytesBuilder) GoType(typ interface{}) *bytesBuilder {
	b.desc.goType(typ, bytesType)
	return b
}

// Annotations adds a list of annotations to the field object to be used by
// codegen extensions.
//
//	field.Bytes("ip").
//		Annotations(entgql.Config{
//			Ordered: true,
//		})
//
func (b *bytesBuilder) Annotations(annotations ...schema.Annotation) *bytesBuilder {
	b.desc.Annotations = append(b.desc.Annotations, annotations...)
	return b
}

// SchemaType overrides the default database type with a custom
// schema type (per dialect) for bytes.
//
//	field.Bytes("blob").
//		SchemaType(map[string]string{
//			dialect.MySQL:	"tinyblob",
//			dialect.SQLite:	"tinyblob",
//		})
//
func (b *bytesBuilder) SchemaType(types map[string]string) *bytesBuilder {
	b.desc.SchemaType = types
	return b
}

// Descriptor implements the ent.Field interface by returning its descriptor.
func (b *bytesBuilder) Descriptor() *Descriptor {
	return b.desc
}

// jsonBuilder is the builder for json fields.
type jsonBuilder struct {
	desc *Descriptor
}

// StorageKey sets the storage key of the field.
// In SQL dialects is the column name and Gremlin is the property.
func (b *jsonBuilder) StorageKey(key string) *jsonBuilder {
	b.desc.StorageKey = key
	return b
}

// Optional indicates that this field is optional on create.
// Unlike edges, fields are required by default.
func (b *jsonBuilder) Optional() *jsonBuilder {
	b.desc.Optional = true
	return b
}

// Immutable indicates that this field cannot be updated.
func (b *jsonBuilder) Immutable() *jsonBuilder {
	b.desc.Immutable = true
	return b
}

// Comment sets the comment of the field.
func (b *jsonBuilder) Comment(c string) *jsonBuilder {
	return b
}

// StructTag sets the struct tag of the field.
func (b *jsonBuilder) StructTag(s string) *jsonBuilder {
	b.desc.Tag = s
	return b
}

// SchemaType overrides the default database type with a custom
// schema type (per dialect) for json.
//
//	field.JSON("json").
//		SchemaType(map[string]string{
//			dialect.MySQL:		"json",
//			dialect.Postgres:	"jsonb",
//		})
//
func (b *jsonBuilder) SchemaType(types map[string]string) *jsonBuilder {
	b.desc.SchemaType = types
	return b
}

// Annotations adds a list of annotations to the field object to be used by
// codegen extensions.
//
//	field.JSON("json").
//		Annotations(entgql.Config{
//			Ordered: true,
//		})
//
func (b *jsonBuilder) Annotations(annotations ...schema.Annotation) *jsonBuilder {
	b.desc.Annotations = append(b.desc.Annotations, annotations...)
	return b
}

// Descriptor implements the ent.Field interface by returning its descriptor.
func (b *jsonBuilder) Descriptor() *Descriptor {
	return b.desc
}

// enumBuilder is the builder for enum fields.
type enumBuilder struct {
	desc *Descriptor
}

// Values adds given values to the enum values.
//
//	field.Enum("priority").
//		Values("low", "mid", "high")
//
func (b *enumBuilder) Values(values ...string) *enumBuilder {
	for _, v := range values {
		b.desc.Enums = append(b.desc.Enums, struct{ N, V string }{N: v, V: v})
	}
	return b
}

// NamedValues adds the given name, value pairs to the enum value.
// The "name" defines the Go identifier of the enum, and the value
// defines the actual value in the database.
//
// NamedValues returns an error if given an odd number of arguments.
//
//	field.Enum("priority").
//		NamedValues(
//			"LOW", "low",
//			"MID", "mid",
//			"HIGH", "high",
//		)
//
func (b *enumBuilder) NamedValues(namevalue ...string) *enumBuilder {
	if len(namevalue)%2 == 1 {
		b.desc.err = fmt.Errorf("Enum.NamedValues: odd argument count")
		return b
	}
	for i := 0; i < len(namevalue); i += 2 {
		b.desc.Enums = append(b.desc.Enums, struct{ N, V string }{N: namevalue[i], V: namevalue[i+1]})
	}
	return b
}

// ValueMap adds the given values in the map to the enum value.
// The key in the map is the Go identifier and the value in the
// map is the actual enum value.
//
// If keys in not titled, ent codegen will change it to be exported.
//
// Deprecated: the ValueMap method predates the NamedValues method and it
// is planned be removed in v0.5.0. New code should use NamedValues instead.
func (b *enumBuilder) ValueMap(values map[string]string) *enumBuilder {
	enums := make([]struct{ N, V string }, 0, len(values))
	for k, v := range values {
		enums = append(enums, struct{ N, V string }{N: k, V: v})
	}
	sort.Slice(enums, func(i, j int) bool {
		return enums[i].V < enums[j].V
	})
	b.desc.Enums = append(b.desc.Enums, enums...)
	return b
}

// Default sets the default value of the field.
func (b *enumBuilder) Default(value string) *enumBuilder {
	b.desc.Default = value
	return b
}

// StorageKey sets the storage key of the field.
// In SQL dialects is the column name and Gremlin is the property.
func (b *enumBuilder) StorageKey(key string) *enumBuilder {
	b.desc.StorageKey = key
	return b
}

// Optional indicates that this field is optional on create.
// Unlike edges, fields are required by default.
func (b *enumBuilder) Optional() *enumBuilder {
	b.desc.Optional = true
	return b
}

// Immutable indicates that this field cannot be updated.
func (b *enumBuilder) Immutable() *enumBuilder {
	b.desc.Immutable = true
	return b
}

// Comment sets the comment of the field.
func (b *enumBuilder) Comment(c string) *enumBuilder {
	return b
}

// Nillable indicates that this field is a nillable.
// Unlike "Optional" only fields, "Nillable" fields are pointers in the generated field.
func (b *enumBuilder) Nillable() *enumBuilder {
	b.desc.Nillable = true
	return b
}

// StructTag sets the struct tag of the field.
func (b *enumBuilder) StructTag(s string) *enumBuilder {
	b.desc.Tag = s
	return b
}

// SchemaType overrides the default database type with a custom
// schema type (per dialect) for enum.
//
//	field.Enum("enum").
//		SchemaType(map[string]string{
//			dialect.Postgres: "EnumType",
//		})
//
func (b *enumBuilder) SchemaType(types map[string]string) *enumBuilder {
	b.desc.SchemaType = types
	return b
}

// Annotations adds a list of annotations to the field object to be used by
// codegen extensions.
//
//	field.Enum("enum").
//		Annotations(entgql.Config{
//			Ordered: true,
//		})
//
func (b *enumBuilder) Annotations(annotations ...schema.Annotation) *enumBuilder {
	b.desc.Annotations = append(b.desc.Annotations, annotations...)
	return b
}

// EnumValues defines the interface for getting the enum values.
type EnumValues interface {
	Values() []string
}

// GoType overrides the default Go type with a custom one.
//
//	field.Enum("enum").
//		GoType(role.Enum("role"))
//
func (b *enumBuilder) GoType(ev EnumValues) *enumBuilder {
	b.Values(ev.Values()...)
	b.desc.goType(ev, stringType)
	return b
}

// Descriptor implements the ent.Field interface by returning its descriptor.
func (b *enumBuilder) Descriptor() *Descriptor {
	return b.desc
}

// uuidBuilder is the builder for uuid fields.
type uuidBuilder struct {
	desc *Descriptor
}

// StorageKey sets the storage key of the field.
// In SQL dialects is the column name and Gremlin is the property.
func (b *uuidBuilder) StorageKey(key string) *uuidBuilder {
	b.desc.StorageKey = key
	return b
}

// Optional indicates that this field is optional on create.
// Unlike edges, fields are required by default.
func (b *uuidBuilder) Optional() *uuidBuilder {
	b.desc.Optional = true
	return b
}

// Unique makes the field unique within all vertices of this type.
func (b *uuidBuilder) Unique() *uuidBuilder {
	b.desc.Unique = true
	return b
}

// Immutable indicates that this field cannot be updated.
func (b *uuidBuilder) Immutable() *uuidBuilder {
	b.desc.Immutable = true
	return b
}

// Comment sets the comment of the field.
func (b *uuidBuilder) Comment(c string) *uuidBuilder {
	return b
}

// StructTag sets the struct tag of the field.
func (b *uuidBuilder) StructTag(s string) *uuidBuilder {
	b.desc.Tag = s
	return b
}

// Default sets the function that is applied to set default value
// of the field on creation. Codegen fails if the default function
// doesn't return the same concrete that was set for the UUID type.
//
//	field.UUID("id", uuid.UUID{}).
//		Default(uuid.New)
//
func (b *uuidBuilder) Default(fn interface{}) *uuidBuilder {
	typ := reflect.TypeOf(fn)
	if typ.Kind() != reflect.Func || typ.NumIn() != 0 || typ.NumOut() != 1 || typ.Out(0).String() != b.desc.Info.String() {
		b.desc.err = fmt.Errorf("expect type (func() %s) for uuid default value", b.desc.Info)
	}
	b.desc.Default = fn
	return b
}

// SchemaType overrides the default database type with a custom
// schema type (per dialect) for uuid.
//
//	field.UUID("id", uuid.New()).
//		SchemaType(map[string]string{
//			dialect.Postgres: "CustomUUID",
//		})
//
func (b *uuidBuilder) SchemaType(types map[string]string) *uuidBuilder {
	b.desc.SchemaType = types
	return b
}

// Annotations adds a list of annotations to the field object to be used by
// codegen extensions.
//
//	field.UUID("id", uuid.New()).
//		Annotations(entgql.Config{
//			Ordered: true,
//		})
//
func (b *uuidBuilder) Annotations(annotations ...schema.Annotation) *uuidBuilder {
	b.desc.Annotations = append(b.desc.Annotations, annotations...)
	return b
}

// Descriptor implements the ent.Field interface by returning its descriptor.
func (b *uuidBuilder) Descriptor() *Descriptor {
	return b.desc
}

// A Descriptor for field configuration.
type Descriptor struct {
<<<<<<< HEAD
	Tag           string            // struct tag.
	Size          int               // varchar size.
	Name          string            // field name.
	Info          *TypeInfo         // field type info.
	Unique        bool              // unique index of field.
	Nillable      bool              // nillable struct field.
	Optional      bool              // nullable field in database.
	Immutable     bool              // create-only field.
	Default       interface{}       // default value on create.
	UpdateDefault interface{}       // default value on update.
	Validators    []interface{}     // validator functions.
	StorageKey    string            // sql column or gremlin property.
	Enums         []string          // enum values.
	Sensitive     bool              // sensitive info string field.
	Increment     bool              // auto increment int filed.
	SchemaType    map[string]string // override the schema type.
=======
	Tag           string                  // struct tag.
	Size          int                     // varchar size.
	Name          string                  // field name.
	Info          *TypeInfo               // field type info.
	Unique        bool                    // unique index of field.
	Nillable      bool                    // nillable struct field.
	Optional      bool                    // nullable field in database.
	Immutable     bool                    // create-only field.
	Default       interface{}             // default value on create.
	UpdateDefault interface{}             // default value on update.
	Validators    []interface{}           // validator functions.
	StorageKey    string                  // sql column or gremlin property.
	Enums         []struct{ N, V string } // enum values.
	Sensitive     bool                    // sensitive info string field.
	SchemaType    map[string]string       // override the schema type.
	Annotations   []schema.Annotation     // field annotations.
>>>>>>> 2bd262a0
	err           error
}

// Err returns the error, if any, that was added by the field builder.
func (d *Descriptor) Err() error {
	return d.err
}

func (d *Descriptor) goType(typ interface{}, expectType reflect.Type) {
	t := reflect.TypeOf(typ)
	tv := indirect(t)
	info := &TypeInfo{
		Type:    d.Info.Type,
		Ident:   tv.String(),
		PkgPath: tv.PkgPath(),
		RType: &RType{
			Name:    tv.Name(),
			Kind:    tv.Kind(),
			PkgPath: tv.PkgPath(),
			Methods: make(map[string]struct{ In, Out []*RType }, t.NumMethod()),
		},
	}
	switch t.Kind() {
	case reflect.Slice, reflect.Array, reflect.Ptr, reflect.Map:
		info.Nillable = true
	}
	switch {
	case t.Kind() == expectType.Kind() && t.ConvertibleTo(expectType):
	case t.Implements(valueScannerType):
		n := t.NumMethod()
		for i := 0; i < n; i++ {
			m := t.Method(i)
			in := make([]*RType, m.Type.NumIn()-1)
			for j := range in {
				arg := m.Type.In(j + 1)
				in[j] = &RType{Name: arg.Name(), Kind: arg.Kind(), PkgPath: arg.PkgPath()}
			}
			out := make([]*RType, m.Type.NumOut())
			for j := range out {
				ret := m.Type.Out(j)
				out[j] = &RType{Name: ret.Name(), Kind: ret.Kind(), PkgPath: ret.PkgPath()}
			}
			info.RType.Methods[m.Name] = struct{ In, Out []*RType }{in, out}
		}
	default:
		d.err = fmt.Errorf("GoType must be a %q type or ValueScanner", expectType)
	}
	d.Info = info
}

var (
	boolType         = reflect.TypeOf(false)
	bytesType        = reflect.TypeOf([]byte(nil))
	timeType         = reflect.TypeOf(time.Time{})
	stringType       = reflect.TypeOf("")
	valueScannerType = reflect.TypeOf((*ValueScanner)(nil)).Elem()
)

// ValueScanner is the interface that groups the Value and the Scan methods.
type ValueScanner interface {
	driver.Valuer
	sql.Scanner
}

// indirect returns the type at the end of indirection.
func indirect(t reflect.Type) reflect.Type {
	for t.Kind() == reflect.Ptr {
		t = t.Elem()
	}
	return t
}

func pkgPath(t reflect.Type) string {
	pkg := t.PkgPath()
	if pkg != "" {
		return pkg
	}
	switch t.Kind() {
	case reflect.Slice, reflect.Array, reflect.Ptr, reflect.Map:
		return pkgPath(t.Elem())
	}
	return pkg
}<|MERGE_RESOLUTION|>--- conflicted
+++ resolved
@@ -883,24 +883,6 @@
 
 // A Descriptor for field configuration.
 type Descriptor struct {
-<<<<<<< HEAD
-	Tag           string            // struct tag.
-	Size          int               // varchar size.
-	Name          string            // field name.
-	Info          *TypeInfo         // field type info.
-	Unique        bool              // unique index of field.
-	Nillable      bool              // nillable struct field.
-	Optional      bool              // nullable field in database.
-	Immutable     bool              // create-only field.
-	Default       interface{}       // default value on create.
-	UpdateDefault interface{}       // default value on update.
-	Validators    []interface{}     // validator functions.
-	StorageKey    string            // sql column or gremlin property.
-	Enums         []string          // enum values.
-	Sensitive     bool              // sensitive info string field.
-	Increment     bool              // auto increment int filed.
-	SchemaType    map[string]string // override the schema type.
-=======
 	Tag           string                  // struct tag.
 	Size          int                     // varchar size.
 	Name          string                  // field name.
@@ -916,8 +898,8 @@
 	Enums         []struct{ N, V string } // enum values.
 	Sensitive     bool                    // sensitive info string field.
 	SchemaType    map[string]string       // override the schema type.
+	Increment     bool                    // auto increment int filed.
 	Annotations   []schema.Annotation     // field annotations.
->>>>>>> 2bd262a0
 	err           error
 }
 
